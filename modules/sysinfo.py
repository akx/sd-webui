--- conflicted
+++ resolved
@@ -1,165 +1,160 @@
-import json
-import os
-import sys
-import traceback
-
-import platform
-import hashlib
-import pkg_resources
-import psutil
-import re
-
-import launch
-from modules import paths_internal, timer, shared, extensions, errors
-
-checksum_token = "DontStealMyGamePlz__WINNERS_DONT_USE_DRUGS__DONT_COPY_THAT_FLOPPY"
-environment_whitelist = {
-    "GIT",
-    "INDEX_URL",
-    "WEBUI_LAUNCH_LIVE_OUTPUT",
-    "GRADIO_ANALYTICS_ENABLED",
-    "PYTHONPATH",
-    "TORCH_INDEX_URL",
-    "TORCH_COMMAND",
-    "REQS_FILE",
-    "XFORMERS_PACKAGE",
-    "CLIP_PACKAGE",
-    "OPENCLIP_PACKAGE",
-    "STABLE_DIFFUSION_REPO",
-    "K_DIFFUSION_REPO",
-    "CODEFORMER_REPO",
-    "BLIP_REPO",
-    "STABLE_DIFFUSION_COMMIT_HASH",
-    "K_DIFFUSION_COMMIT_HASH",
-    "CODEFORMER_COMMIT_HASH",
-    "BLIP_COMMIT_HASH",
-    "COMMANDLINE_ARGS",
-    "IGNORE_CMD_ARGS_ERRORS",
-}
-
-
-def pretty_bytes(num, suffix="B"):
-    for unit in ["", "K", "M", "G", "T", "P", "E", "Z", "Y"]:
-        if abs(num) < 1024 or unit == 'Y':
-            return f"{num:.0f}{unit}{suffix}"
-        num /= 1024
-
-
-def get():
-    res = get_dict()
-
-    text = json.dumps(res, ensure_ascii=False, indent=4)
-
-    h = hashlib.sha256(text.encode("utf8"))
-    text = text.replace(checksum_token, h.hexdigest())
-
-    return text
-
-
-re_checksum = re.compile(r'"Checksum": "([0-9a-fA-F]{64})"')
-
-
-def check(x):
-    m = re.search(re_checksum, x)
-    if not m:
-        return False
-
-    replaced = re.sub(re_checksum, f'"Checksum": "{checksum_token}"', x)
-
-    h = hashlib.sha256(replaced.encode("utf8"))
-    return h.hexdigest() == m.group(1)
-
-
-def get_dict():
-    ram = psutil.virtual_memory()
-
-    res = {
-        "Platform": platform.platform(),
-        "Python": platform.python_version(),
-        "Version": launch.git_tag(),
-        "Commit": launch.commit_hash(),
-        "Script path": paths_internal.script_path,
-        "Data path": paths_internal.data_path,
-        "Extensions dir": paths_internal.extensions_dir,
-        "Checksum": checksum_token,
-        "Commandline": sys.argv,
-        "Torch env info": get_torch_sysinfo(),
-        "Exceptions": get_exceptions(),
-        "CPU": {
-            "model": platform.processor(),
-            "count logical": psutil.cpu_count(logical=True),
-            "count physical": psutil.cpu_count(logical=False),
-        },
-        "RAM": {
-            x: pretty_bytes(getattr(ram, x, 0)) for x in ["total", "used", "free", "active", "inactive", "buffers", "cached", "shared"] if getattr(ram, x, 0) != 0
-        },
-        "Extensions": get_extensions(enabled=True),
-        "Inactive extensions": get_extensions(enabled=False),
-        "Environment": get_environment(),
-        "Config": get_config(),
-        "Startup": timer.startup_record,
-        "Packages": sorted([f"{pkg.key}=={pkg.version}" for pkg in pkg_resources.working_set]),
-    }
-
-    return res
-
-
-def format_traceback(tb):
-    return [[f"{x.filename}, line {x.lineno}, {x.name}", x.line] for x in traceback.extract_tb(tb)]
-
-
-def format_exception(e, tb):
-    return {"exception": str(e), "traceback": format_traceback(tb)}
-
-
-def get_exceptions():
-    try:
-<<<<<<< HEAD
-        from modules import errors
-
-=======
->>>>>>> b6c02174
-        return list(reversed(errors.exception_records))
-    except Exception as e:
-        return str(e)
-
-
-def get_environment():
-    return {k: os.environ[k] for k in sorted(os.environ) if k in environment_whitelist}
-
-
-re_newline = re.compile(r"\r*\n")
-
-
-def get_torch_sysinfo():
-    try:
-        import torch.utils.collect_env
-        info = torch.utils.collect_env.get_env_info()._asdict()
-
-        return {k: re.split(re_newline, str(v)) if "\n" in str(v) else v for k, v in info.items()}
-    except Exception as e:
-        return str(e)
-
-
-def get_extensions(*, enabled):
-
-    try:
-        def to_json(x: extensions.Extension):
-            return {
-                "name": x.name,
-                "path": x.path,
-                "version": x.version,
-                "branch": x.branch,
-                "remote": x.remote,
-            }
-
-        return [to_json(x) for x in extensions.extensions if not x.is_builtin and x.enabled == enabled]
-    except Exception as e:
-        return str(e)
-
-
-def get_config():
-    try:
-        return shared.opts.data
-    except Exception as e:
-        return str(e)
+import json
+import os
+import sys
+import traceback
+
+import platform
+import hashlib
+import pkg_resources
+import psutil
+import re
+
+import launch
+from modules import paths_internal, timer, shared, extensions, errors
+
+checksum_token = "DontStealMyGamePlz__WINNERS_DONT_USE_DRUGS__DONT_COPY_THAT_FLOPPY"
+environment_whitelist = {
+    "GIT",
+    "INDEX_URL",
+    "WEBUI_LAUNCH_LIVE_OUTPUT",
+    "GRADIO_ANALYTICS_ENABLED",
+    "PYTHONPATH",
+    "TORCH_INDEX_URL",
+    "TORCH_COMMAND",
+    "REQS_FILE",
+    "XFORMERS_PACKAGE",
+    "CLIP_PACKAGE",
+    "OPENCLIP_PACKAGE",
+    "STABLE_DIFFUSION_REPO",
+    "K_DIFFUSION_REPO",
+    "CODEFORMER_REPO",
+    "BLIP_REPO",
+    "STABLE_DIFFUSION_COMMIT_HASH",
+    "K_DIFFUSION_COMMIT_HASH",
+    "CODEFORMER_COMMIT_HASH",
+    "BLIP_COMMIT_HASH",
+    "COMMANDLINE_ARGS",
+    "IGNORE_CMD_ARGS_ERRORS",
+}
+
+
+def pretty_bytes(num, suffix="B"):
+    for unit in ["", "K", "M", "G", "T", "P", "E", "Z", "Y"]:
+        if abs(num) < 1024 or unit == 'Y':
+            return f"{num:.0f}{unit}{suffix}"
+        num /= 1024
+
+
+def get():
+    res = get_dict()
+
+    text = json.dumps(res, ensure_ascii=False, indent=4)
+
+    h = hashlib.sha256(text.encode("utf8"))
+    text = text.replace(checksum_token, h.hexdigest())
+
+    return text
+
+
+re_checksum = re.compile(r'"Checksum": "([0-9a-fA-F]{64})"')
+
+
+def check(x):
+    m = re.search(re_checksum, x)
+    if not m:
+        return False
+
+    replaced = re.sub(re_checksum, f'"Checksum": "{checksum_token}"', x)
+
+    h = hashlib.sha256(replaced.encode("utf8"))
+    return h.hexdigest() == m.group(1)
+
+
+def get_dict():
+    ram = psutil.virtual_memory()
+
+    res = {
+        "Platform": platform.platform(),
+        "Python": platform.python_version(),
+        "Version": launch.git_tag(),
+        "Commit": launch.commit_hash(),
+        "Script path": paths_internal.script_path,
+        "Data path": paths_internal.data_path,
+        "Extensions dir": paths_internal.extensions_dir,
+        "Checksum": checksum_token,
+        "Commandline": sys.argv,
+        "Torch env info": get_torch_sysinfo(),
+        "Exceptions": get_exceptions(),
+        "CPU": {
+            "model": platform.processor(),
+            "count logical": psutil.cpu_count(logical=True),
+            "count physical": psutil.cpu_count(logical=False),
+        },
+        "RAM": {
+            x: pretty_bytes(getattr(ram, x, 0)) for x in ["total", "used", "free", "active", "inactive", "buffers", "cached", "shared"] if getattr(ram, x, 0) != 0
+        },
+        "Extensions": get_extensions(enabled=True),
+        "Inactive extensions": get_extensions(enabled=False),
+        "Environment": get_environment(),
+        "Config": get_config(),
+        "Startup": timer.startup_record,
+        "Packages": sorted([f"{pkg.key}=={pkg.version}" for pkg in pkg_resources.working_set]),
+    }
+
+    return res
+
+
+def format_traceback(tb):
+    return [[f"{x.filename}, line {x.lineno}, {x.name}", x.line] for x in traceback.extract_tb(tb)]
+
+
+def format_exception(e, tb):
+    return {"exception": str(e), "traceback": format_traceback(tb)}
+
+
+def get_exceptions():
+    try:
+        return list(reversed(errors.exception_records))
+    except Exception as e:
+        return str(e)
+
+
+def get_environment():
+    return {k: os.environ[k] for k in sorted(os.environ) if k in environment_whitelist}
+
+
+re_newline = re.compile(r"\r*\n")
+
+
+def get_torch_sysinfo():
+    try:
+        import torch.utils.collect_env
+        info = torch.utils.collect_env.get_env_info()._asdict()
+
+        return {k: re.split(re_newline, str(v)) if "\n" in str(v) else v for k, v in info.items()}
+    except Exception as e:
+        return str(e)
+
+
+def get_extensions(*, enabled):
+
+    try:
+        def to_json(x: extensions.Extension):
+            return {
+                "name": x.name,
+                "path": x.path,
+                "version": x.version,
+                "branch": x.branch,
+                "remote": x.remote,
+            }
+
+        return [to_json(x) for x in extensions.extensions if not x.is_builtin and x.enabled == enabled]
+    except Exception as e:
+        return str(e)
+
+
+def get_config():
+    try:
+        return shared.opts.data
+    except Exception as e:
+        return str(e)